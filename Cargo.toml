--- conflicted
+++ resolved
@@ -16,46 +16,20 @@
 
 [dependencies]
 clap = {version="2", features=["wrap_help"]}
-<<<<<<< HEAD
-env_logger = "0.7"
+env_logger = "0.9"
 failure = "0.1.8"
-goblin = "0.2.3"
-lazy_static = "1.1.0"
+goblin = "0.4.1"
+lazy_static = "1.4.0"
 libc = "0.2.80"
 log = "0.4"
 lru = "0.6"
 regex = "1"
-proc-maps = "0.1.6"
-memmap = "0.7.0"
-cpp_demangle = "0.3.0"
-rand = "0.7"
-rand_distr = "0.3"
-remoteprocess = {version="0.3.4", features=["unwind"]}
-=======
-console = "0.14"
-ctrlc = "3"
-indicatif = "0.15"
-env_logger = "0.9"
-failure = "0.1.8"
-goblin = "0.4.1"
-inferno = "0.10.6"
-lazy_static = "1.4.0"
-libc = "0.2"
-log = "0.4"
-lru = "0.6"
-regex = "1"
-tempfile = "3.0.3"
 proc-maps = "0.1.9"
 memmap = "0.7.0"
 cpp_demangle = "0.3"
-serde = {version="1.0", features=["rc"]}
-serde_derive = "1.0"
-serde_json = "1.0"
 rand = "0.8"
 rand_distr = "0.4"
 remoteprocess = {version="0.4.4", features=["unwind"]}
-chrono = "0.4.19"
->>>>>>> fefb88c9
 
 [target.'cfg(windows)'.dependencies]
 winapi = {version = "0.3", features = ["winbase", "consoleapi", "wincon", "handleapi", "timeapi", "processenv" ]}