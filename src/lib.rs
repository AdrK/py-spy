//! py-spy: a sampling profiler for python programs
//!
//! This crate lets you use py-spy as a rust library, and gather stack traces from
//! your python process programmatically.
//!
//! # Example:
//!
//! ```rust,no_run
//! fn print_python_stacks(pid: py_spy::Pid) -> Result<(), failure::Error> {
//!     // Create a new PythonSpy object with the default config options
//!     let config = py_spy::Config::default();
//!     let mut process = py_spy::PythonSpy::new(pid, &config)?;
//!
//!     // get stack traces for each thread in the process
//!     let traces = process.get_stack_traces()?;
//!
//!     // Print out the python stack for each thread
//!     for trace in traces {
//!         for frame in &trace.frames {
//!         }
//!     }
//!     Ok(())
//! }
//! ```
#[macro_use]
extern crate failure;
#[macro_use]
extern crate log;
<<<<<<< HEAD
#[cfg(unwind)]
extern crate lru;
extern crate memmap;
extern crate proc_maps;
extern crate regex;
#[cfg(windows)]
extern crate winapi;
extern crate cpp_demangle;
extern crate rand;
extern crate rand_distr;
extern crate remoteprocess;
=======
>>>>>>> fefb88c9

pub mod config;
pub mod binary_parser;
#[cfg(unwind)]
mod cython;
#[cfg(unwind)]
mod native_stack_trace;
mod python_bindings;
mod python_interpreters;
mod python_spy;
mod python_data_access;
mod python_threading;
pub mod sampler;
mod stack_trace;
pub mod timer;
mod utils;
mod version;

pub use python_spy::PythonSpy;
pub use config::Config;
pub use stack_trace::StackTrace;
pub use stack_trace::Frame;
pub use remoteprocess::Pid;

use std::collections::HashMap;
use std::sync::Mutex;
use std::slice;
use crate::config::LockingStrategy;

lazy_static! {
    static ref HASHMAP: Mutex<HashMap<Pid, PythonSpy>> =
    {
        let h = HashMap::new();
        Mutex::new(h)
    };
}

fn copy_error(err_ptr: *mut u8, err_len: i32, err_str: String) -> i32 {
    let slice = err_str.as_bytes();
    let l = slice.len();
    if l as i32 > err_len {
        return copy_error(err_ptr, err_len, "buffer is too small".to_string());
    }
    let target = unsafe { slice::from_raw_parts_mut(err_ptr, l as usize) };
    target.clone_from_slice(slice);
    -(l as i32)
}

#[no_mangle]
pub extern "C" fn pyspy_init(pid: Pid, blocking: i32, err_ptr: *mut u8, err_len: i32) -> i32 {
    let mut config = config::Config::default();
    if blocking == 0 {
        config.blocking = LockingStrategy::NonBlocking;
    }
    match PythonSpy::new(pid, &config) {
        Ok(getter) => {
            let mut map = HASHMAP.lock().unwrap(); // get()
            map.insert(pid, getter);
            1
        }
        Err(err) => {
            copy_error(err_ptr, err_len, err.to_string())
        }
    }
}

#[no_mangle]
pub extern "C" fn pyspy_cleanup(pid: Pid, err_ptr: *mut u8, err_len: i32) -> i32 {
    let mut map = HASHMAP.lock().unwrap(); // get()
    map.remove(&pid);
    1
}

#[no_mangle]
pub extern "C" fn pyspy_snapshot(pid: Pid, ptr: *mut u8, len: i32, err_ptr: *mut u8, err_len: i32) -> i32 {
    let mut map = HASHMAP.lock().unwrap(); // get()
    match map.get_mut(&pid) {
        Some(getter) => {
            let mut res = 0;
            let trace_res = getter.get_stack_traces();
            match trace_res {
                Ok(trace) => {
                    let mut string_list = vec![];
                    for thread in trace.iter() {
                        if thread.active {
                            for frame in &thread.frames {
                                let filename = match &frame.short_filename { Some(f) => &f, None => &frame.filename };
                                if frame.line != 0 {
                                    string_list.insert(0, format!("{}:{} - {}", filename, frame.line, frame.name));
                                } else {
                                    string_list.insert(0, format!("{} - {}", filename, frame.name));
                                }
                            }
                            string_list.insert(0, "\n".to_string());
                        }
                    }
                    let joined = string_list.join(";");
                    let joined_slice = joined.as_bytes();
                    let l = joined_slice.len();

                    if len < (l as i32) {
                        res = copy_error(err_ptr, err_len, "buffer is too small".to_string());
                    } else {
                        let slice = unsafe { slice::from_raw_parts_mut(ptr, l as usize) };
                        slice.clone_from_slice(joined_slice);
                        res = l as i32
                    }
                }
                Err(err) => {
                    res = copy_error(err_ptr, err_len, err.to_string());
                }
            }
            res
        }
        None => copy_error(err_ptr, err_len, "could not find spy for this pid".to_string())
    }
}<|MERGE_RESOLUTION|>--- conflicted
+++ resolved
@@ -26,20 +26,6 @@
 extern crate failure;
 #[macro_use]
 extern crate log;
-<<<<<<< HEAD
-#[cfg(unwind)]
-extern crate lru;
-extern crate memmap;
-extern crate proc_maps;
-extern crate regex;
-#[cfg(windows)]
-extern crate winapi;
-extern crate cpp_demangle;
-extern crate rand;
-extern crate rand_distr;
-extern crate remoteprocess;
-=======
->>>>>>> fefb88c9
 
 pub mod config;
 pub mod binary_parser;
@@ -67,6 +53,7 @@
 use std::collections::HashMap;
 use std::sync::Mutex;
 use std::slice;
+use lazy_static::lazy_static;
 use crate::config::LockingStrategy;
 
 lazy_static! {
